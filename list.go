package tview

import (
	"fmt"
	"strings"

	"github.com/gdamore/tcell"
)

// listItem represents one item in a List.
type listItem struct {
	MainText      string // The main text of the list item.
	SecondaryText string // A secondary text to be shown underneath the main text.
	Shortcut      rune   // The key to select the list item directly, 0 if there is no shortcut.
	Selected      func() // The optional function which is called when the item is selected.
}

// List displays rows of items, each of which can be selected.
//
// See https://github.com/rivo/tview/wiki/List for an example.
type List struct {
	*Box

	// The items of the list.
	items []*listItem

	// The index of the currently selected item.
	currentItem int

	// Whether or not to show the secondary item texts.
	showSecondaryText bool

	// The item main text color.
	mainTextColor tcell.Color

	// The item secondary text color.
	secondaryTextColor tcell.Color

	// The item shortcut text color.
	shortcutColor tcell.Color

	// The text color for selected items.
	selectedTextColor tcell.Color

	// The background color for selected items.
	selectedBackgroundColor tcell.Color

	// If true, the selection is only shown when the list has focus.
	selectedFocusOnly bool

<<<<<<< HEAD
	// If true, the entire row is highlighted when selected.
	highlightFullLine bool
=======
	// The number of list items skipped at the top before the first item is drawn.
	offset int
>>>>>>> b373355e

	// An optional function which is called when the user has navigated to a list
	// item.
	changed func(index int, mainText, secondaryText string, shortcut rune)

	// An optional function which is called when a list item was selected. This
	// function will be called even if the list item defines its own callback.
	selected func(index int, mainText, secondaryText string, shortcut rune)

	// An optional function which is called when the user presses the Escape key.
	done func()
}

// NewList returns a new form.
func NewList() *List {
	return &List{
		Box:                     NewBox(),
		showSecondaryText:       true,
		mainTextColor:           Styles.PrimaryTextColor,
		secondaryTextColor:      Styles.TertiaryTextColor,
		shortcutColor:           Styles.SecondaryTextColor,
		selectedTextColor:       Styles.PrimitiveBackgroundColor,
		selectedBackgroundColor: Styles.PrimaryTextColor,
	}
}

// SetCurrentItem sets the currently selected item by its index, starting at 0
// for the first item. If a negative index is provided, items are referred to
// from the back (-1 = last item, -2 = second-to-last item, and so on). Out of
// range indices are clamped to the beginning/end.
//
// Calling this function triggers a "changed" event if the selection changes.
func (l *List) SetCurrentItem(index int) *List {
	if index < 0 {
		index = len(l.items) + index
	}
	if index >= len(l.items) {
		index = len(l.items) - 1
	}
	if index < 0 {
		index = 0
	}
	l.currentItem = index

	if index != l.currentItem && l.changed != nil {
		item := l.items[l.currentItem]
		l.changed(l.currentItem, item.MainText, item.SecondaryText, item.Shortcut)
	}

	return l
}

// GetCurrentItem returns the index of the currently selected list item,
// starting at 0 for the first item.
func (l *List) GetCurrentItem() int {
	return l.currentItem
}

// RemoveItem removes the item with the given index (starting at 0) from the
// list. If a negative index is provided, items are referred to from the back
// (-1 = last item, -2 = second-to-last item, and so on). Out of range indices
// are clamped to the beginning/end, i.e. unless the list is empty, an item is
// always removed.
//
// The currently selected item is shifted accordingly. If it is the one that is
// removed, a "changed" event is fired.
func (l *List) RemoveItem(index int) *List {
	if len(l.items) == 0 {
		return l
	}

	// Adjust index.
	if index < 0 {
		index = len(l.items) + index
	}
	if index >= len(l.items) {
		index = len(l.items) - 1
	}
	if index < 0 {
		index = 0
	}

	// Remove item.
	l.items = append(l.items[:index], l.items[index+1:]...)

	// If there is nothing left, we're done.
	if len(l.items) == 0 {
		return l
	}

	// Shift current item.
	previousCurrentItem := l.currentItem
	if l.currentItem >= index {
		l.currentItem--
	}

	// Fire "changed" event for removed items.
	if previousCurrentItem == index && l.changed != nil {
		item := l.items[l.currentItem]
		l.changed(l.currentItem, item.MainText, item.SecondaryText, item.Shortcut)
	}

	return l
}

// SetMainTextColor sets the color of the items' main text.
func (l *List) SetMainTextColor(color tcell.Color) *List {
	l.mainTextColor = color
	return l
}

// SetSecondaryTextColor sets the color of the items' secondary text.
func (l *List) SetSecondaryTextColor(color tcell.Color) *List {
	l.secondaryTextColor = color
	return l
}

// SetShortcutColor sets the color of the items' shortcut.
func (l *List) SetShortcutColor(color tcell.Color) *List {
	l.shortcutColor = color
	return l
}

// SetSelectedTextColor sets the text color of selected items.
func (l *List) SetSelectedTextColor(color tcell.Color) *List {
	l.selectedTextColor = color
	return l
}

// SetSelectedBackgroundColor sets the background color of selected items.
func (l *List) SetSelectedBackgroundColor(color tcell.Color) *List {
	l.selectedBackgroundColor = color
	return l
}

// SetSelectedFocusOnly sets a flag which determines when the currently selected
// list item is highlighted. If set to true, selected items are only highlighted
// when the list has focus. If set to false, they are always highlighted.
func (l *List) SetSelectedFocusOnly(focusOnly bool) *List {
	l.selectedFocusOnly = focusOnly
	return l
}

// SetHighlightFullLine sets a flag which determines whether the colored
// background of selected items spans the entire width of the view. If set to
// true, the highlight spans the entire view. If set to false, only the text of
// the selected item from beginning to end is highlighted.
func (l *List) SetHighlightFullLine(highlight bool) *List {
	l.highlightFullLine = highlight
	return l
}

// ShowSecondaryText determines whether or not to show secondary item texts.
func (l *List) ShowSecondaryText(show bool) *List {
	l.showSecondaryText = show
	return l
}

// SetChangedFunc sets the function which is called when the user navigates to
// a list item. The function receives the item's index in the list of items
// (starting with 0), its main text, secondary text, and its shortcut rune.
//
// This function is also called when the first item is added or when
// SetCurrentItem() is called.
func (l *List) SetChangedFunc(handler func(index int, mainText string, secondaryText string, shortcut rune)) *List {
	l.changed = handler
	return l
}

// SetSelectedFunc sets the function which is called when the user selects a
// list item by pressing Enter on the current selection. The function receives
// the item's index in the list of items (starting with 0), its main text,
// secondary text, and its shortcut rune.
func (l *List) SetSelectedFunc(handler func(int, string, string, rune)) *List {
	l.selected = handler
	return l
}

// SetDoneFunc sets a function which is called when the user presses the Escape
// key.
func (l *List) SetDoneFunc(handler func()) *List {
	l.done = handler
	return l
}

// AddItem calls InsertItem() with an index of -1.
func (l *List) AddItem(mainText, secondaryText string, shortcut rune, selected func()) *List {
	l.InsertItem(-1, mainText, secondaryText, shortcut, selected)
	return l
}

// InsertItem adds a new item to the list at the specified index. An index of 0
// will insert the item at the beginning, an index of 1 before the second item,
// and so on. An index of GetItemCount() or higher will insert the item at the
// end of the list. Negative indices are also allowed: An index of -1 will
// insert the item at the end of the list, an index of -2 before the last item,
// and so on. An index of -GetItemCount()-1 or lower will insert the item at the
// beginning.
//
// An item has a main text which will be highlighted when selected. It also has
// a secondary text which is shown underneath the main text (if it is set to
// visible) but which may remain empty.
//
// The shortcut is a key binding. If the specified rune is entered, the item
// is selected immediately. Set to 0 for no binding.
//
// The "selected" callback will be invoked when the user selects the item. You
// may provide nil if no such callback is needed or if all events are handled
// through the selected callback set with SetSelectedFunc().
//
// The currently selected item will shift its position accordingly. If the list
// was previously empty, a "changed" event is fired because the new item becomes
// selected.
func (l *List) InsertItem(index int, mainText, secondaryText string, shortcut rune, selected func()) *List {
	item := &listItem{
		MainText:      mainText,
		SecondaryText: secondaryText,
		Shortcut:      shortcut,
		Selected:      selected,
	}

	// Shift index to range.
	if index < 0 {
		index = len(l.items) + index + 1
	}
	if index < 0 {
		index = 0
	} else if index > len(l.items) {
		index = len(l.items)
	}

	// Shift current item.
	if l.currentItem < len(l.items) && l.currentItem >= index {
		l.currentItem++
	}

	// Insert item (make space for the new item, then shift and insert).
	l.items = append(l.items, nil)
	if index < len(l.items)-1 { // -1 because l.items has already grown by one item.
		copy(l.items[index+1:], l.items[index:])
	}
	l.items[index] = item

	// Fire a "change" event for the first item in the list.
	if len(l.items) == 1 && l.changed != nil {
		item := l.items[0]
		l.changed(0, item.MainText, item.SecondaryText, item.Shortcut)
	}

	return l
}

// GetItemCount returns the number of items in the list.
func (l *List) GetItemCount() int {
	return len(l.items)
}

// GetItemText returns an item's texts (main and secondary). Panics if the index
// is out of range.
func (l *List) GetItemText(index int) (main, secondary string) {
	return l.items[index].MainText, l.items[index].SecondaryText
}

// SetItemText sets an item's main and secondary text. Panics if the index is
// out of range.
func (l *List) SetItemText(index int, main, secondary string) *List {
	item := l.items[index]
	item.MainText = main
	item.SecondaryText = secondary
	return l
}

// FindItems searches the main and secondary texts for the given strings and
// returns a list of item indices in which those strings are found. One of the
// two search strings may be empty, it will then be ignored. Indices are always
// returned in ascending order.
//
// If mustContainBoth is set to true, mainSearch must be contained in the main
// text AND secondarySearch must be contained in the secondary text. If it is
// false, only one of the two search strings must be contained.
//
// Set ignoreCase to true for case-insensitive search.
func (l *List) FindItems(mainSearch, secondarySearch string, mustContainBoth, ignoreCase bool) (indices []int) {
	if mainSearch == "" && secondarySearch == "" {
		return
	}

	if ignoreCase {
		mainSearch = strings.ToLower(mainSearch)
		secondarySearch = strings.ToLower(secondarySearch)
	}

	for index, item := range l.items {
		mainText := item.MainText
		secondaryText := item.SecondaryText
		if ignoreCase {
			mainText = strings.ToLower(mainText)
			secondaryText = strings.ToLower(secondaryText)
		}

		// strings.Contains() always returns true for a "" search.
		mainContained := strings.Contains(mainText, mainSearch)
		secondaryContained := strings.Contains(secondaryText, secondarySearch)
		if mustContainBoth && mainContained && secondaryContained ||
			!mustContainBoth && (mainText != "" && mainContained || secondaryText != "" && secondaryContained) {
			indices = append(indices, index)
		}
	}

	return
}

// Clear removes all items from the list.
func (l *List) Clear() *List {
	l.items = nil
	l.currentItem = 0
	return l
}

// Draw draws this primitive onto the screen.
func (l *List) Draw(screen tcell.Screen) {
	l.Box.Draw(screen)

	// Determine the dimensions.
	x, y, width, height := l.GetInnerRect()
	bottomLimit := y + height

	// Do we show any shortcuts?
	var showShortcuts bool
	for _, item := range l.items {
		if item.Shortcut != 0 {
			showShortcuts = true
			x += 4
			width -= 4
			break
		}
	}

	// Adjust offset to keep the current selection in view.
	if l.currentItem < l.offset {
		l.offset = l.currentItem
	} else if l.showSecondaryText {
		if 2*(l.currentItem-l.offset) >= height-1 {
			l.offset = (2*l.currentItem + 3 - height) / 2
		}
	} else {
		if l.currentItem-l.offset >= height {
			l.offset = l.currentItem + 1 - height
		}
	}

	// Draw the list items.
	for index, item := range l.items {
		if index < l.offset {
			continue
		}

		if y >= bottomLimit {
			break
		}

		// Shortcuts.
		if showShortcuts && item.Shortcut != 0 {
			Print(screen, fmt.Sprintf("(%s)", string(item.Shortcut)), x-5, y, 4, AlignRight, l.shortcutColor)
		}

		// Main text.
		Print(screen, item.MainText, x, y, width, AlignLeft, l.mainTextColor)

		// Background color of selected text.
		if index == l.currentItem && (!l.selectedFocusOnly || l.HasFocus()) {

			// Width of background color of selected item.
			var textWidth int = width
			if !l.highlightFullLine {
				if w := StringWidth(item.MainText); w < textWidth {
					textWidth = w
				}
			}

			for bx := 0; bx < textWidth; bx++ {
				m, c, style, _ := screen.GetContent(x+bx, y)
				fg, _, _ := style.Decompose()
				if fg == l.mainTextColor {
					fg = l.selectedTextColor
				}
				style = style.Background(l.selectedBackgroundColor).Foreground(fg)
				screen.SetContent(x+bx, y, m, c, style)
			}
		}

		y++

		if y >= bottomLimit {
			break
		}

		// Secondary text.
		if l.showSecondaryText {
			Print(screen, item.SecondaryText, x, y, width, AlignLeft, l.secondaryTextColor)
			y++
		}
	}
}

// InputHandler returns the handler for this primitive.
func (l *List) InputHandler() func(event *tcell.EventKey, setFocus func(p Primitive)) {
	return l.WrapInputHandler(func(event *tcell.EventKey, setFocus func(p Primitive)) {
		previousItem := l.currentItem

		switch key := event.Key(); key {
		case tcell.KeyTab, tcell.KeyDown, tcell.KeyRight:
			l.currentItem++
		case tcell.KeyBacktab, tcell.KeyUp, tcell.KeyLeft:
			l.currentItem--
		case tcell.KeyHome:
			l.currentItem = 0
		case tcell.KeyEnd:
			l.currentItem = len(l.items) - 1
		case tcell.KeyPgDn:
			l.currentItem += 5
		case tcell.KeyPgUp:
			l.currentItem -= 5
		case tcell.KeyEnter:
			if l.currentItem >= 0 && l.currentItem < len(l.items) {
				item := l.items[l.currentItem]
				if item.Selected != nil {
					item.Selected()
				}
				if l.selected != nil {
					l.selected(l.currentItem, item.MainText, item.SecondaryText, item.Shortcut)
				}
			}
		case tcell.KeyEscape:
			if l.done != nil {
				l.done()
			}
		case tcell.KeyRune:
			ch := event.Rune()
			if ch != ' ' {
				// It's not a space bar. Is it a shortcut?
				var found bool
				for index, item := range l.items {
					if item.Shortcut == ch {
						// We have a shortcut.
						found = true
						l.currentItem = index
						break
					}
				}
				if !found {
					break
				}
			}
			item := l.items[l.currentItem]
			if item.Selected != nil {
				item.Selected()
			}
			if l.selected != nil {
				l.selected(l.currentItem, item.MainText, item.SecondaryText, item.Shortcut)
			}
		}

		if l.currentItem < 0 {
			l.currentItem = len(l.items) - 1
		} else if l.currentItem >= len(l.items) {
			l.currentItem = 0
		}

		if l.currentItem != previousItem && l.currentItem < len(l.items) && l.changed != nil {
			item := l.items[l.currentItem]
			l.changed(l.currentItem, item.MainText, item.SecondaryText, item.Shortcut)
		}
	})
}<|MERGE_RESOLUTION|>--- conflicted
+++ resolved
@@ -48,13 +48,11 @@
 	// If true, the selection is only shown when the list has focus.
 	selectedFocusOnly bool
 
-<<<<<<< HEAD
 	// If true, the entire row is highlighted when selected.
 	highlightFullLine bool
-=======
+
 	// The number of list items skipped at the top before the first item is drawn.
 	offset int
->>>>>>> b373355e
 
 	// An optional function which is called when the user has navigated to a list
 	// item.
